--- conflicted
+++ resolved
@@ -1,372 +1,189 @@
-<<<<<<< HEAD
-﻿<?xml version="1.0" encoding="utf-8"?>
-<Project ToolsVersion="4.0" DefaultTargets="Build" xmlns="http://schemas.microsoft.com/developer/msbuild/2003">
-  <PropertyGroup>
-    <Configuration Condition=" '$(Configuration)' == '' ">Debug</Configuration>
-    <Platform Condition=" '$(Platform)' == '' ">AnyCPU</Platform>
-    <ProductVersion>9.0.30729</ProductVersion>
-    <SchemaVersion>2.0</SchemaVersion>
-    <ProjectGuid>{0E9A3A2A-49CD-4F6C-847C-DC79B4B65CE6}</ProjectGuid>
-    <OutputType>Library</OutputType>
-    <AppDesignerFolder>Properties</AppDesignerFolder>
-    <RootNamespace>MongoDB.Bson</RootNamespace>
-    <AssemblyName>MongoDB.Bson</AssemblyName>
-    <TargetFrameworkVersion>v3.5</TargetFrameworkVersion>
-    <FileAlignment>512</FileAlignment>
-    <FileUpgradeFlags>
-    </FileUpgradeFlags>
-    <OldToolsVersion>3.5</OldToolsVersion>
-    <UpgradeBackupLocation />
-    <PublishUrl>publish\</PublishUrl>
-    <Install>true</Install>
-    <InstallFrom>Disk</InstallFrom>
-    <UpdateEnabled>false</UpdateEnabled>
-    <UpdateMode>Foreground</UpdateMode>
-    <UpdateInterval>7</UpdateInterval>
-    <UpdateIntervalUnits>Days</UpdateIntervalUnits>
-    <UpdatePeriodically>false</UpdatePeriodically>
-    <UpdateRequired>false</UpdateRequired>
-    <MapFileExtensions>true</MapFileExtensions>
-    <ApplicationRevision>0</ApplicationRevision>
-    <ApplicationVersion>1.0.0.%2a</ApplicationVersion>
-    <IsWebBootstrapper>false</IsWebBootstrapper>
-    <UseApplicationTrust>false</UseApplicationTrust>
-    <BootstrapperEnabled>true</BootstrapperEnabled>
-  </PropertyGroup>
-  <PropertyGroup Condition=" '$(Configuration)|$(Platform)' == 'Debug|AnyCPU' ">
-    <DebugSymbols>true</DebugSymbols>
-    <DebugType>full</DebugType>
-    <Optimize>false</Optimize>
-    <OutputPath>bin\Debug\</OutputPath>
-    <DefineConstants>DEBUG;TRACE</DefineConstants>
-    <ErrorReport>prompt</ErrorReport>
-    <WarningLevel>4</WarningLevel>
-    <CodeAnalysisRuleSet>AllRules.ruleset</CodeAnalysisRuleSet>
-  </PropertyGroup>
-  <PropertyGroup Condition=" '$(Configuration)|$(Platform)' == 'Release|AnyCPU' ">
-    <DebugType>pdbonly</DebugType>
-    <Optimize>true</Optimize>
-    <OutputPath>bin\Release\</OutputPath>
-    <DefineConstants>TRACE</DefineConstants>
-    <ErrorReport>prompt</ErrorReport>
-    <WarningLevel>4</WarningLevel>
-    <CodeAnalysisRuleSet>AllRules.ruleset</CodeAnalysisRuleSet>
-  </PropertyGroup>
-  <ItemGroup>
-    <Reference Include="System" />
-    <Reference Include="System.Core">
-      <RequiredTargetFramework>3.5</RequiredTargetFramework>
-    </Reference>
-    <Reference Include="System.ServiceModel">
-      <RequiredTargetFramework>3.0</RequiredTargetFramework>
-    </Reference>
-    <Reference Include="System.Xml.Linq">
-      <RequiredTargetFramework>3.5</RequiredTargetFramework>
-    </Reference>
-    <Reference Include="System.Data.DataSetExtensions">
-      <RequiredTargetFramework>3.5</RequiredTargetFramework>
-    </Reference>
-    <Reference Include="System.Data" />
-    <Reference Include="System.Xml" />
-    <Reference Include="WindowsBase">
-      <RequiredTargetFramework>3.0</RequiredTargetFramework>
-    </Reference>
-  </ItemGroup>
-  <ItemGroup>
-    <Compile Include="BsonExtensionMethods.cs" />
-    <Compile Include="DefaultSerializer\BsonIdGenerators.cs" />
-    <Compile Include="DefaultSerializer\Conventions\ConventionProfile.cs" />
-    <Compile Include="DefaultSerializer\Conventions\BsonIdGeneratorConventions.cs" />
-    <Compile Include="DefaultSerializer\Conventions\DefaultValueConventions.cs" />
-    <Compile Include="DefaultSerializer\Conventions\SerializeDefaultValueConventions.cs" />
-    <Compile Include="DefaultSerializer\Conventions\IgnoreIfNullConventions.cs" />
-    <Compile Include="DefaultSerializer\Conventions\UseCompactRepresentationConventions.cs" />
-    <Compile Include="DefaultSerializer\Conventions\ElementNameConventions.cs" />
-    <Compile Include="DefaultSerializer\Conventions\IdMemberConventions.cs" />
-    <Compile Include="DefaultSerializer\Conventions\IgnoreExtraElementsConventions.cs" />
-    <Compile Include="Exceptions\BsonInternalException.cs" />
-    <Compile Include="Exceptions\BsonSerializationException.cs" />
-    <Compile Include="ObjectModel\IConvertibleToBsonDocument.cs" />
-    <Compile Include="DefaultSerializer\Attributes\BsonDefaultValueAttribute.cs" />
-    <Compile Include="DefaultSerializer\Attributes\BsonDiscriminatorAttribute.cs" />
-    <Compile Include="DefaultSerializer\Attributes\BsonElementAttribute.cs" />
-    <Compile Include="DefaultSerializer\Attributes\BsonIdAttribute.cs" />
-    <Compile Include="DefaultSerializer\Attributes\BsonIgnoreAttribute.cs" />
-    <Compile Include="DefaultSerializer\Attributes\BsonIgnoreExtraElementsAttribute.cs" />
-    <Compile Include="DefaultSerializer\Attributes\BsonIgnoreIfNullAttribute.cs" />
-    <Compile Include="DefaultSerializer\Attributes\BsonKnownTypeAttribute.cs" />
-    <Compile Include="DefaultSerializer\Attributes\BsonRequiredAttribute.cs" />
-    <Compile Include="DefaultSerializer\Attributes\BsonUseCompactRepresentationAttribute.cs" />
-    <Compile Include="DefaultSerializer\BsonClassMap.cs" />
-    <Compile Include="DefaultSerializer\BsonClassMapSerializer.cs" />
-    <Compile Include="DefaultSerializer\BsonMemberMap.cs" />
-    <Compile Include="ObjectModel\BsonArray.cs" />
-    <Compile Include="IO\BsonBinaryReader.cs" />
-    <Compile Include="IO\BsonBinaryReaderSettings.cs" />
-    <Compile Include="BsonDefaults.cs" />
-    <Compile Include="IO\BsonJsonOutputMode.cs" />
-    <Compile Include="IO\BsonJsonWriter.cs" />
-    <Compile Include="IO\BsonJsonWriterSettings.cs" />
-    <Compile Include="ObjectModel\BsonBoolean.cs" />
-    <Compile Include="ObjectModel\BsonDateTime.cs" />
-    <Compile Include="ObjectModel\BsonDocumentWrapper.cs" />
-    <Compile Include="ObjectModel\BsonInt64.cs" />
-    <Compile Include="ObjectModel\BsonNull.cs" />
-    <Compile Include="ObjectModel\BsonBinaryData.cs" />
-    <Compile Include="ObjectModel\BsonJavaScriptWithScope.cs" />
-    <Compile Include="IO\BsonReader.cs" />
-    <Compile Include="IO\BsonReadState.cs" />
-    <Compile Include="Serialization\BsonSerializer.cs" />
-    <Compile Include="ObjectModel\ObjectId.cs" />
-    <Compile Include="ObjectModel\BsonTypeMapper.cs" />
-    <Compile Include="BsonUtils.cs" />
-    <Compile Include="ObjectModel\BsonDouble.cs" />
-    <Compile Include="ObjectModel\BsonInt32.cs" />
-    <Compile Include="ObjectModel\BsonString.cs" />
-    <Compile Include="ObjectModel\BsonValue.cs" />
-    <Compile Include="IO\BsonWriter.cs" />
-    <Compile Include="IO\BsonBinaryWriterSettings.cs" />
-    <Compile Include="IO\BsonWriteState.cs" />
-    <Compile Include="ObjectModel\BsonJavaScript.cs" />
-    <Compile Include="ObjectModel\BsonTimestamp.cs" />
-    <Compile Include="BsonConstants.cs" />
-    <Compile Include="ObjectModel\BsonBinarySubType.cs" />
-    <Compile Include="ObjectModel\BsonType.cs" />
-    <Compile Include="Exceptions\BsonException.cs" />
-    <Compile Include="ObjectModel\BsonSymbolTable.cs" />
-    <Compile Include="IO\BsonBinaryWriter.cs" />
-    <Compile Include="ObjectModel\BsonDocument.cs" />
-    <Compile Include="ObjectModel\BsonElement.cs" />
-    <Compile Include="ObjectModel\BsonObjectId.cs" />
-    <Compile Include="ObjectModel\BsonRegularExpression.cs" />
-    <Compile Include="ObjectModel\BsonSymbol.cs" />
-    <Compile Include="ObjectModel\BsonMaxKey.cs" />
-    <Compile Include="ObjectModel\BsonMinKey.cs" />
-    <Compile Include="IO\BsonBuffer.cs" />
-    <Compile Include="DefaultSerializer\BsonDefaultSerializationProvider.cs" />
-    <Compile Include="DefaultSerializer\Serializers\BsonBaseSerializer.cs" />
-    <Compile Include="DefaultSerializer\Serializers\GeneralEnumSerializer.cs" />
-    <Compile Include="DefaultSerializer\Serializers\GenericArraySerializer.cs" />
-    <Compile Include="DefaultSerializer\Serializers\BsonIBsonSerializableSerializer.cs" />
-    <Compile Include="Serialization\IBsonIdGenerator.cs" />
-    <Compile Include="Serialization\IBsonSerializable.cs" />
-    <Compile Include="Serialization\IBsonSerializer.cs" />
-    <Compile Include="IO\BsonJsonWriterContext.cs" />
-    <Compile Include="IO\BsonBinaryReaderContext.cs" />
-    <Compile Include="IO\BsonBinaryWriterContext.cs" />
-    <Compile Include="Properties\AssemblyInfo.cs" />
-    <Compile Include="DefaultSerializer\Serializers\BsonValueSerializers.cs" />
-    <Compile Include="DefaultSerializer\Serializers\GenericEnumerableSerializer.cs" />
-    <Compile Include="DefaultSerializer\Serializers\NetPrimitiveSerializers.cs" />
-    <Compile Include="DefaultSerializer\Serializers\BsonPrimitiveSerializers.cs" />
-    <Compile Include="Serialization\IBsonSerializationProvider.cs" />
-  </ItemGroup>
-  <ItemGroup>
-    <BootstrapperPackage Include="Microsoft.Net.Client.3.5">
-      <Visible>False</Visible>
-      <ProductName>.NET Framework 3.5 SP1 Client Profile</ProductName>
-      <Install>false</Install>
-    </BootstrapperPackage>
-    <BootstrapperPackage Include="Microsoft.Net.Framework.3.5.SP1">
-      <Visible>False</Visible>
-      <ProductName>.NET Framework 3.5 SP1</ProductName>
-      <Install>true</Install>
-    </BootstrapperPackage>
-    <BootstrapperPackage Include="Microsoft.Windows.Installer.3.1">
-      <Visible>False</Visible>
-      <ProductName>Windows Installer 3.1</ProductName>
-      <Install>true</Install>
-    </BootstrapperPackage>
-  </ItemGroup>
-  <Import Project="$(MSBuildToolsPath)\Microsoft.CSharp.targets" />
-=======
-﻿<?xml version="1.0" encoding="utf-8"?>
-<Project ToolsVersion="4.0" DefaultTargets="Build" xmlns="http://schemas.microsoft.com/developer/msbuild/2003">
-  <PropertyGroup>
-    <Configuration Condition=" '$(Configuration)' == '' ">Debug</Configuration>
-    <Platform Condition=" '$(Platform)' == '' ">AnyCPU</Platform>
-    <ProductVersion>9.0.30729</ProductVersion>
-    <SchemaVersion>2.0</SchemaVersion>
-    <ProjectGuid>{0E9A3A2A-49CD-4F6C-847C-DC79B4B65CE6}</ProjectGuid>
-    <OutputType>Library</OutputType>
-    <AppDesignerFolder>Properties</AppDesignerFolder>
-    <RootNamespace>MongoDB.Bson</RootNamespace>
-    <AssemblyName>MongoDB.Bson</AssemblyName>
-    <TargetFrameworkVersion>v3.5</TargetFrameworkVersion>
-    <FileAlignment>512</FileAlignment>
-    <FileUpgradeFlags>
-    </FileUpgradeFlags>
-    <OldToolsVersion>3.5</OldToolsVersion>
-    <UpgradeBackupLocation />
-    <PublishUrl>publish\</PublishUrl>
-    <Install>true</Install>
-    <InstallFrom>Disk</InstallFrom>
-    <UpdateEnabled>false</UpdateEnabled>
-    <UpdateMode>Foreground</UpdateMode>
-    <UpdateInterval>7</UpdateInterval>
-    <UpdateIntervalUnits>Days</UpdateIntervalUnits>
-    <UpdatePeriodically>false</UpdatePeriodically>
-    <UpdateRequired>false</UpdateRequired>
-    <MapFileExtensions>true</MapFileExtensions>
-    <ApplicationRevision>0</ApplicationRevision>
-    <ApplicationVersion>1.0.0.%2a</ApplicationVersion>
-    <IsWebBootstrapper>false</IsWebBootstrapper>
-    <UseApplicationTrust>false</UseApplicationTrust>
-    <BootstrapperEnabled>true</BootstrapperEnabled>
-  </PropertyGroup>
-  <PropertyGroup Condition=" '$(Configuration)|$(Platform)' == 'Debug|AnyCPU' ">
-    <DebugSymbols>true</DebugSymbols>
-    <DebugType>full</DebugType>
-    <Optimize>false</Optimize>
-    <OutputPath>bin\Debug\</OutputPath>
-    <DefineConstants>DEBUG;TRACE</DefineConstants>
-    <ErrorReport>prompt</ErrorReport>
-    <WarningLevel>4</WarningLevel>
-    <CodeAnalysisRuleSet>AllRules.ruleset</CodeAnalysisRuleSet>
-  </PropertyGroup>
-  <PropertyGroup Condition=" '$(Configuration)|$(Platform)' == 'Release|AnyCPU' ">
-    <DebugType>pdbonly</DebugType>
-    <Optimize>true</Optimize>
-    <OutputPath>bin\Release\</OutputPath>
-    <DefineConstants>TRACE</DefineConstants>
-    <ErrorReport>prompt</ErrorReport>
-    <WarningLevel>4</WarningLevel>
-    <CodeAnalysisRuleSet>AllRules.ruleset</CodeAnalysisRuleSet>
-  </PropertyGroup>
-  <ItemGroup>
-    <Reference Include="System" />
-    <Reference Include="System.Core">
-      <RequiredTargetFramework>3.5</RequiredTargetFramework>
-    </Reference>
-    <Reference Include="System.ServiceModel">
-      <RequiredTargetFramework>3.0</RequiredTargetFramework>
-    </Reference>
-    <Reference Include="System.Xml.Linq">
-      <RequiredTargetFramework>3.5</RequiredTargetFramework>
-    </Reference>
-    <Reference Include="System.Data.DataSetExtensions">
-      <RequiredTargetFramework>3.5</RequiredTargetFramework>
-    </Reference>
-    <Reference Include="System.Data" />
-    <Reference Include="System.Xml" />
-    <Reference Include="WindowsBase">
-      <RequiredTargetFramework>3.0</RequiredTargetFramework>
-    </Reference>
-  </ItemGroup>
-  <ItemGroup>
-    <Compile Include="BsonExtensionMethods.cs" />
-    <Compile Include="DefaultSerializer\BsonIdGenerators.cs" />
-    <Compile Include="DefaultSerializer\Conventions\ConventionProfile.cs" />
-    <Compile Include="DefaultSerializer\Conventions\BsonIdGeneratorConventions.cs" />
-    <Compile Include="DefaultSerializer\Conventions\DefaultValueConventions.cs" />
-    <Compile Include="DefaultSerializer\Conventions\PropertyFinderConventions.cs" />
-    <Compile Include="DefaultSerializer\Conventions\SerializeDefaultValueConventions.cs" />
-    <Compile Include="DefaultSerializer\Conventions\IgnoreIfNullConventions.cs" />
-    <Compile Include="DefaultSerializer\Conventions\UseCompactRepresentationConventions.cs" />
-    <Compile Include="DefaultSerializer\Conventions\ElementNameConventions.cs" />
-    <Compile Include="DefaultSerializer\Conventions\IdPropertyConventions.cs" />
-    <Compile Include="DefaultSerializer\Conventions\IgnoreExtraElementsConventions.cs" />
-    <Compile Include="Exceptions\BsonInternalException.cs" />
-    <Compile Include="Exceptions\BsonSerializationException.cs" />
-    <Compile Include="ObjectModel\IConvertibleToBsonDocument.cs" />
-    <Compile Include="DefaultSerializer\Attributes\BsonDefaultValueAttribute.cs" />
-    <Compile Include="DefaultSerializer\Attributes\BsonDiscriminatorAttribute.cs" />
-    <Compile Include="DefaultSerializer\Attributes\BsonElementAttribute.cs" />
-    <Compile Include="DefaultSerializer\Attributes\BsonIdAttribute.cs" />
-    <Compile Include="DefaultSerializer\Attributes\BsonIgnoreAttribute.cs" />
-    <Compile Include="DefaultSerializer\Attributes\BsonIgnoreExtraElementsAttribute.cs" />
-    <Compile Include="DefaultSerializer\Attributes\BsonIgnoreIfNullAttribute.cs" />
-    <Compile Include="DefaultSerializer\Attributes\BsonKnownTypeAttribute.cs" />
-    <Compile Include="DefaultSerializer\Attributes\BsonRequiredAttribute.cs" />
-    <Compile Include="DefaultSerializer\Attributes\BsonUseCompactRepresentationAttribute.cs" />
-    <Compile Include="DefaultSerializer\BsonClassMap.cs" />
-    <Compile Include="DefaultSerializer\BsonClassMapSerializer.cs" />
-    <Compile Include="DefaultSerializer\BsonPropertyMap.cs" />
-    <Compile Include="ObjectModel\BsonArray.cs" />
-    <Compile Include="IO\BsonBinaryReader.cs" />
-    <Compile Include="IO\BsonBinaryReaderSettings.cs" />
-    <Compile Include="BsonDefaults.cs" />
-    <Compile Include="IO\BsonJsonOutputMode.cs" />
-    <Compile Include="IO\BsonJsonWriter.cs" />
-    <Compile Include="IO\BsonJsonWriterSettings.cs" />
-    <Compile Include="ObjectModel\BsonBoolean.cs" />
-    <Compile Include="ObjectModel\BsonDateTime.cs" />
-    <Compile Include="ObjectModel\BsonDocumentWrapper.cs" />
-    <Compile Include="ObjectModel\BsonInt64.cs" />
-    <Compile Include="ObjectModel\BsonNull.cs" />
-    <Compile Include="ObjectModel\BsonBinaryData.cs" />
-    <Compile Include="ObjectModel\BsonJavaScriptWithScope.cs" />
-    <Compile Include="IO\BsonReader.cs" />
-    <Compile Include="IO\BsonReadState.cs" />
-    <Compile Include="Serialization\BsonSerializer.cs" />
-    <Compile Include="ObjectModel\ObjectId.cs" />
-    <Compile Include="ObjectModel\BsonTypeMapper.cs" />
-    <Compile Include="BsonUtils.cs" />
-    <Compile Include="ObjectModel\BsonDouble.cs" />
-    <Compile Include="ObjectModel\BsonInt32.cs" />
-    <Compile Include="ObjectModel\BsonString.cs" />
-    <Compile Include="ObjectModel\BsonValue.cs" />
-    <Compile Include="IO\BsonWriter.cs" />
-    <Compile Include="IO\BsonBinaryWriterSettings.cs" />
-    <Compile Include="IO\BsonWriteState.cs" />
-    <Compile Include="ObjectModel\BsonJavaScript.cs" />
-    <Compile Include="ObjectModel\BsonTimestamp.cs" />
-    <Compile Include="BsonConstants.cs" />
-    <Compile Include="ObjectModel\BsonBinarySubType.cs" />
-    <Compile Include="ObjectModel\BsonType.cs" />
-    <Compile Include="Exceptions\BsonException.cs" />
-    <Compile Include="ObjectModel\BsonSymbolTable.cs" />
-    <Compile Include="IO\BsonBinaryWriter.cs" />
-    <Compile Include="ObjectModel\BsonDocument.cs" />
-    <Compile Include="ObjectModel\BsonElement.cs" />
-    <Compile Include="ObjectModel\BsonObjectId.cs" />
-    <Compile Include="ObjectModel\BsonRegularExpression.cs" />
-    <Compile Include="ObjectModel\BsonSymbol.cs" />
-    <Compile Include="ObjectModel\BsonMaxKey.cs" />
-    <Compile Include="ObjectModel\BsonMinKey.cs" />
-    <Compile Include="IO\BsonBuffer.cs" />
-    <Compile Include="DefaultSerializer\BsonDefaultSerializationProvider.cs" />
-    <Compile Include="DefaultSerializer\Serializers\BsonBaseSerializer.cs" />
-    <Compile Include="DefaultSerializer\Serializers\GeneralEnumSerializer.cs" />
-    <Compile Include="DefaultSerializer\Serializers\GenericArraySerializer.cs" />
-    <Compile Include="DefaultSerializer\Serializers\BsonIBsonSerializableSerializer.cs" />
-    <Compile Include="Serialization\IBsonIdGenerator.cs" />
-    <Compile Include="Serialization\IBsonSerializable.cs" />
-    <Compile Include="Serialization\IBsonSerializer.cs" />
-    <Compile Include="IO\BsonJsonWriterContext.cs" />
-    <Compile Include="IO\BsonBinaryReaderContext.cs" />
-    <Compile Include="IO\BsonBinaryWriterContext.cs" />
-    <Compile Include="Properties\AssemblyInfo.cs" />
-    <Compile Include="DefaultSerializer\Serializers\BsonValueSerializers.cs" />
-    <Compile Include="DefaultSerializer\Serializers\GenericEnumerableSerializer.cs" />
-    <Compile Include="DefaultSerializer\Serializers\NetPrimitiveSerializers.cs" />
-    <Compile Include="DefaultSerializer\Serializers\BsonPrimitiveSerializers.cs" />
-    <Compile Include="Serialization\IBsonSerializationProvider.cs" />
-  </ItemGroup>
-  <ItemGroup>
-    <BootstrapperPackage Include="Microsoft.Net.Client.3.5">
-      <Visible>False</Visible>
-      <ProductName>.NET Framework 3.5 SP1 Client Profile</ProductName>
-      <Install>false</Install>
-    </BootstrapperPackage>
-    <BootstrapperPackage Include="Microsoft.Net.Framework.3.5.SP1">
-      <Visible>False</Visible>
-      <ProductName>.NET Framework 3.5 SP1</ProductName>
-      <Install>true</Install>
-    </BootstrapperPackage>
-    <BootstrapperPackage Include="Microsoft.Windows.Installer.3.1">
-      <Visible>False</Visible>
-      <ProductName>Windows Installer 3.1</ProductName>
-      <Install>true</Install>
-    </BootstrapperPackage>
-  </ItemGroup>
-  <Import Project="$(MSBuildToolsPath)\Microsoft.CSharp.targets" />
->>>>>>> 1ac8ee76
+﻿<?xml version="1.0" encoding="utf-8"?>
+<Project ToolsVersion="4.0" DefaultTargets="Build" xmlns="http://schemas.microsoft.com/developer/msbuild/2003">
+  <PropertyGroup>
+    <Configuration Condition=" '$(Configuration)' == '' ">Debug</Configuration>
+    <Platform Condition=" '$(Platform)' == '' ">AnyCPU</Platform>
+    <ProductVersion>9.0.30729</ProductVersion>
+    <SchemaVersion>2.0</SchemaVersion>
+    <ProjectGuid>{0E9A3A2A-49CD-4F6C-847C-DC79B4B65CE6}</ProjectGuid>
+    <OutputType>Library</OutputType>
+    <AppDesignerFolder>Properties</AppDesignerFolder>
+    <RootNamespace>MongoDB.Bson</RootNamespace>
+    <AssemblyName>MongoDB.Bson</AssemblyName>
+    <TargetFrameworkVersion>v3.5</TargetFrameworkVersion>
+    <FileAlignment>512</FileAlignment>
+    <FileUpgradeFlags>
+    </FileUpgradeFlags>
+    <OldToolsVersion>3.5</OldToolsVersion>
+    <UpgradeBackupLocation />
+    <PublishUrl>publish\</PublishUrl>
+    <Install>true</Install>
+    <InstallFrom>Disk</InstallFrom>
+    <UpdateEnabled>false</UpdateEnabled>
+    <UpdateMode>Foreground</UpdateMode>
+    <UpdateInterval>7</UpdateInterval>
+    <UpdateIntervalUnits>Days</UpdateIntervalUnits>
+    <UpdatePeriodically>false</UpdatePeriodically>
+    <UpdateRequired>false</UpdateRequired>
+    <MapFileExtensions>true</MapFileExtensions>
+    <ApplicationRevision>0</ApplicationRevision>
+    <ApplicationVersion>1.0.0.%2a</ApplicationVersion>
+    <IsWebBootstrapper>false</IsWebBootstrapper>
+    <UseApplicationTrust>false</UseApplicationTrust>
+    <BootstrapperEnabled>true</BootstrapperEnabled>
+  </PropertyGroup>
+  <PropertyGroup Condition=" '$(Configuration)|$(Platform)' == 'Debug|AnyCPU' ">
+    <DebugSymbols>true</DebugSymbols>
+    <DebugType>full</DebugType>
+    <Optimize>false</Optimize>
+    <OutputPath>bin\Debug\</OutputPath>
+    <DefineConstants>DEBUG;TRACE</DefineConstants>
+    <ErrorReport>prompt</ErrorReport>
+    <WarningLevel>4</WarningLevel>
+    <CodeAnalysisRuleSet>AllRules.ruleset</CodeAnalysisRuleSet>
+  </PropertyGroup>
+  <PropertyGroup Condition=" '$(Configuration)|$(Platform)' == 'Release|AnyCPU' ">
+    <DebugType>pdbonly</DebugType>
+    <Optimize>true</Optimize>
+    <OutputPath>bin\Release\</OutputPath>
+    <DefineConstants>TRACE</DefineConstants>
+    <ErrorReport>prompt</ErrorReport>
+    <WarningLevel>4</WarningLevel>
+    <CodeAnalysisRuleSet>AllRules.ruleset</CodeAnalysisRuleSet>
+  </PropertyGroup>
+  <ItemGroup>
+    <Reference Include="System" />
+    <Reference Include="System.Core">
+      <RequiredTargetFramework>3.5</RequiredTargetFramework>
+    </Reference>
+    <Reference Include="System.ServiceModel">
+      <RequiredTargetFramework>3.0</RequiredTargetFramework>
+    </Reference>
+    <Reference Include="System.Xml.Linq">
+      <RequiredTargetFramework>3.5</RequiredTargetFramework>
+    </Reference>
+    <Reference Include="System.Data.DataSetExtensions">
+      <RequiredTargetFramework>3.5</RequiredTargetFramework>
+    </Reference>
+    <Reference Include="System.Data" />
+    <Reference Include="System.Xml" />
+    <Reference Include="WindowsBase">
+      <RequiredTargetFramework>3.0</RequiredTargetFramework>
+    </Reference>
+  </ItemGroup>
+  <ItemGroup>
+    <Compile Include="BsonExtensionMethods.cs" />
+    <Compile Include="DefaultSerializer\BsonIdGenerators.cs" />
+    <Compile Include="DefaultSerializer\Conventions\ConventionProfile.cs" />
+    <Compile Include="DefaultSerializer\Conventions\BsonIdGeneratorConventions.cs" />
+    <Compile Include="DefaultSerializer\Conventions\DefaultValueConventions.cs" />
+    <Compile Include="DefaultSerializer\Conventions\MemberFinderConventions.cs" />
+    <Compile Include="DefaultSerializer\Conventions\SerializeDefaultValueConventions.cs" />
+    <Compile Include="DefaultSerializer\Conventions\IgnoreIfNullConventions.cs" />
+    <Compile Include="DefaultSerializer\Conventions\UseCompactRepresentationConventions.cs" />
+    <Compile Include="DefaultSerializer\Conventions\ElementNameConventions.cs" />
+    <Compile Include="DefaultSerializer\Conventions\IdMemberConventions.cs" />
+    <Compile Include="DefaultSerializer\Conventions\IgnoreExtraElementsConventions.cs" />
+    <Compile Include="Exceptions\BsonInternalException.cs" />
+    <Compile Include="Exceptions\BsonSerializationException.cs" />
+    <Compile Include="ObjectModel\IConvertibleToBsonDocument.cs" />
+    <Compile Include="DefaultSerializer\Attributes\BsonDefaultValueAttribute.cs" />
+    <Compile Include="DefaultSerializer\Attributes\BsonDiscriminatorAttribute.cs" />
+    <Compile Include="DefaultSerializer\Attributes\BsonElementAttribute.cs" />
+    <Compile Include="DefaultSerializer\Attributes\BsonIdAttribute.cs" />
+    <Compile Include="DefaultSerializer\Attributes\BsonIgnoreAttribute.cs" />
+    <Compile Include="DefaultSerializer\Attributes\BsonIgnoreExtraElementsAttribute.cs" />
+    <Compile Include="DefaultSerializer\Attributes\BsonIgnoreIfNullAttribute.cs" />
+    <Compile Include="DefaultSerializer\Attributes\BsonKnownTypeAttribute.cs" />
+    <Compile Include="DefaultSerializer\Attributes\BsonRequiredAttribute.cs" />
+    <Compile Include="DefaultSerializer\Attributes\BsonUseCompactRepresentationAttribute.cs" />
+    <Compile Include="DefaultSerializer\BsonClassMap.cs" />
+    <Compile Include="DefaultSerializer\BsonClassMapSerializer.cs" />
+    <Compile Include="DefaultSerializer\BsonMemberMap.cs" />
+    <Compile Include="ObjectModel\BsonArray.cs" />
+    <Compile Include="IO\BsonBinaryReader.cs" />
+    <Compile Include="IO\BsonBinaryReaderSettings.cs" />
+    <Compile Include="BsonDefaults.cs" />
+    <Compile Include="IO\BsonJsonOutputMode.cs" />
+    <Compile Include="IO\BsonJsonWriter.cs" />
+    <Compile Include="IO\BsonJsonWriterSettings.cs" />
+    <Compile Include="ObjectModel\BsonBoolean.cs" />
+    <Compile Include="ObjectModel\BsonDateTime.cs" />
+    <Compile Include="ObjectModel\BsonDocumentWrapper.cs" />
+    <Compile Include="ObjectModel\BsonInt64.cs" />
+    <Compile Include="ObjectModel\BsonNull.cs" />
+    <Compile Include="ObjectModel\BsonBinaryData.cs" />
+    <Compile Include="ObjectModel\BsonJavaScriptWithScope.cs" />
+    <Compile Include="IO\BsonReader.cs" />
+    <Compile Include="IO\BsonReadState.cs" />
+    <Compile Include="Serialization\BsonSerializer.cs" />
+    <Compile Include="ObjectModel\ObjectId.cs" />
+    <Compile Include="ObjectModel\BsonTypeMapper.cs" />
+    <Compile Include="BsonUtils.cs" />
+    <Compile Include="ObjectModel\BsonDouble.cs" />
+    <Compile Include="ObjectModel\BsonInt32.cs" />
+    <Compile Include="ObjectModel\BsonString.cs" />
+    <Compile Include="ObjectModel\BsonValue.cs" />
+    <Compile Include="IO\BsonWriter.cs" />
+    <Compile Include="IO\BsonBinaryWriterSettings.cs" />
+    <Compile Include="IO\BsonWriteState.cs" />
+    <Compile Include="ObjectModel\BsonJavaScript.cs" />
+    <Compile Include="ObjectModel\BsonTimestamp.cs" />
+    <Compile Include="BsonConstants.cs" />
+    <Compile Include="ObjectModel\BsonBinarySubType.cs" />
+    <Compile Include="ObjectModel\BsonType.cs" />
+    <Compile Include="Exceptions\BsonException.cs" />
+    <Compile Include="ObjectModel\BsonSymbolTable.cs" />
+    <Compile Include="IO\BsonBinaryWriter.cs" />
+    <Compile Include="ObjectModel\BsonDocument.cs" />
+    <Compile Include="ObjectModel\BsonElement.cs" />
+    <Compile Include="ObjectModel\BsonObjectId.cs" />
+    <Compile Include="ObjectModel\BsonRegularExpression.cs" />
+    <Compile Include="ObjectModel\BsonSymbol.cs" />
+    <Compile Include="ObjectModel\BsonMaxKey.cs" />
+    <Compile Include="ObjectModel\BsonMinKey.cs" />
+    <Compile Include="IO\BsonBuffer.cs" />
+    <Compile Include="DefaultSerializer\BsonDefaultSerializationProvider.cs" />
+    <Compile Include="DefaultSerializer\Serializers\BsonBaseSerializer.cs" />
+    <Compile Include="DefaultSerializer\Serializers\GeneralEnumSerializer.cs" />
+    <Compile Include="DefaultSerializer\Serializers\GenericArraySerializer.cs" />
+    <Compile Include="DefaultSerializer\Serializers\BsonIBsonSerializableSerializer.cs" />
+    <Compile Include="Serialization\IBsonIdGenerator.cs" />
+    <Compile Include="Serialization\IBsonSerializable.cs" />
+    <Compile Include="Serialization\IBsonSerializer.cs" />
+    <Compile Include="IO\BsonJsonWriterContext.cs" />
+    <Compile Include="IO\BsonBinaryReaderContext.cs" />
+    <Compile Include="IO\BsonBinaryWriterContext.cs" />
+    <Compile Include="Properties\AssemblyInfo.cs" />
+    <Compile Include="DefaultSerializer\Serializers\BsonValueSerializers.cs" />
+    <Compile Include="DefaultSerializer\Serializers\GenericEnumerableSerializer.cs" />
+    <Compile Include="DefaultSerializer\Serializers\NetPrimitiveSerializers.cs" />
+    <Compile Include="DefaultSerializer\Serializers\BsonPrimitiveSerializers.cs" />
+    <Compile Include="Serialization\IBsonSerializationProvider.cs" />
+  </ItemGroup>
+  <ItemGroup>
+    <BootstrapperPackage Include="Microsoft.Net.Client.3.5">
+      <Visible>False</Visible>
+      <ProductName>.NET Framework 3.5 SP1 Client Profile</ProductName>
+      <Install>false</Install>
+    </BootstrapperPackage>
+    <BootstrapperPackage Include="Microsoft.Net.Framework.3.5.SP1">
+      <Visible>False</Visible>
+      <ProductName>.NET Framework 3.5 SP1</ProductName>
+      <Install>true</Install>
+    </BootstrapperPackage>
+    <BootstrapperPackage Include="Microsoft.Windows.Installer.3.1">
+      <Visible>False</Visible>
+      <ProductName>Windows Installer 3.1</ProductName>
+      <Install>true</Install>
+    </BootstrapperPackage>
+  </ItemGroup>
+  <Import Project="$(MSBuildToolsPath)\Microsoft.CSharp.targets" />
   <!-- To modify your build process, add your task inside one of the targets below and uncomment it. 
        Other similar extension points exist, see Microsoft.Common.targets.
   <Target Name="BeforeBuild">
   </Target>
   <Target Name="AfterBuild">
   </Target>
-  -->
+  -->
 </Project>